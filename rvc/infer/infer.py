import os
import sys
import time
import torch
import logging

import numpy as np
import soundfile as sf
import librosa

now_dir = os.getcwd()
sys.path.append(now_dir)

from rvc.infer.pipeline import VC
from scipy.io import wavfile
from audio_upscaler import upscale
import noisereduce as nr
from rvc.lib.utils import load_audio
from rvc.lib.tools.split_audio import process_audio, merge_audio
from rvc.lib.infer_pack.models import (
    SynthesizerTrnMs256NSFsid,
    SynthesizerTrnMs256NSFsid_nono,
    SynthesizerTrnMs768NSFsid,
    SynthesizerTrnMs768NSFsid_nono,
)
from rvc.configs.config import Config
from rvc.lib.utils import load_embedding

logging.getLogger("httpx").setLevel(logging.WARNING)
logging.getLogger("httpcore").setLevel(logging.WARNING)

config = Config()
hubert_model = None
tgt_sr = None
net_g = None
vc = None
cpt = None
version = None
n_spk = None


def load_hubert(embedder_model):
    global hubert_model
    models, _, _ = load_embedding(embedder_model)
    hubert_model = models[0]
    hubert_model = hubert_model.to(config.device)
    if config.is_half:
        hubert_model = hubert_model.half()
    else:
        hubert_model = hubert_model.float()
    hubert_model.eval()


def remove_audio_noise(input_audio_path, reduction_strength=0.7):
    try:
        rate, data = wavfile.read(input_audio_path)
        reduced_noise = nr.reduce_noise(
            y=data,
            sr=rate,
            prop_decrease=reduction_strength,
        )
        return reduced_noise
    except Exception as error:
        print(f"Error cleaning audio: {error}")
        return None


def convert_audio_format(input_path, output_path, output_format):
    try:
        if output_format != "WAV":
            print(f"Converting audio to {output_format} format...")
            audio, sample_rate = librosa.load(input_path, sr=None)
            common_sample_rates = [
                8000,
                11025,
                12000,
                16000,
                22050,
                24000,
                32000,
                44100,
                48000,
            ]
            target_sr = min(common_sample_rates, key=lambda x: abs(x - sample_rate))
            audio = librosa.resample(audio, orig_sr=sample_rate, target_sr=target_sr)
            sf.write(output_path, audio, target_sr, format=output_format.lower())
        return output_path
    except Exception as error:
        print(f"Failed to convert audio to {output_format} format: {error}")


def voice_conversion(
    sid=0,
    input_audio_path=None,
    f0_up_key=None,
    f0_file=None,
    f0_method=None,
    file_index=None,
    index_rate=None,
    resample_sr=0,
    rms_mix_rate=None,
    protect=None,
    hop_length=None,
    output_path=None,
    split_audio=False,
    f0autotune=False,
    filter_radius=None,
    embedder_model=None,

):
    global tgt_sr, net_g, vc, hubert_model, version

    f0_up_key = int(f0_up_key)
    try:
        audio = load_audio(input_audio_path, 16000)
        audio_max = np.abs(audio).max() / 0.95

        if audio_max > 1:
            audio /= audio_max

        if not hubert_model:
            load_hubert(embedder_model)
        if_f0 = cpt.get("f0", 1)

        file_index = (
            file_index.strip(" ")
            .strip('"')
            .strip("\n")
            .strip('"')
            .strip(" ")
            .replace("trained", "added")
        )
        if tgt_sr != resample_sr >= 16000:
            tgt_sr = resample_sr
        if split_audio == "True":
            result, new_dir_path = process_audio(input_audio_path)
            if result == "Error":
                return "Error with Split Audio", None
            dir_path = (
                new_dir_path.strip(" ").strip('"').strip("\n").strip('"').strip(" ")
            )
            if dir_path != "":
                paths = [
                    os.path.join(root, name)
                    for root, _, files in os.walk(dir_path, topdown=False)
                    for name in files
                    if name.endswith(".wav") and root == dir_path
                ]
            try:
                for path in paths:
                    voice_conversion(
                        sid,
                        path,
                        f0_up_key,
                        None,
                        f0_method,
                        file_index,
                        index_rate,
                        resample_sr,
                        rms_mix_rate,
                        protect,
                        hop_length,
                        path,
                        False,
                        f0autotune,
                        embedder_model
                    )
            except Exception as error:
                print(error)
                return f"Error {error}"
            print("Finished processing segmented audio, now merging audio...")
            merge_timestamps_file = os.path.join(
                os.path.dirname(new_dir_path),
                f"{os.path.basename(input_audio_path).split('.')[0]}_timestamps.txt",
            )
            tgt_sr, audio_opt = merge_audio(merge_timestamps_file)
            os.remove(merge_timestamps_file)

        else:
            audio_opt = vc.pipeline(
                hubert_model,
                net_g,
                sid,
                audio,
                input_audio_path,
                f0_up_key,
                f0_method,
                file_index,
                index_rate,
                if_f0,
                filter_radius,
                tgt_sr,
                resample_sr,
                rms_mix_rate,
                version,
                protect,
                hop_length,
                f0autotune,
                f0_file=f0_file,
            )
        if output_path is not None:
            sf.write(output_path, audio_opt, tgt_sr, format="WAV")

        return (tgt_sr, audio_opt)

    except Exception as error:
        print(error)


def get_vc(weight_root, sid):
    global n_spk, tgt_sr, net_g, vc, cpt, version
    if sid == "" or sid == []:
        global hubert_model
        if hubert_model is not None:
            print("clean_empty_cache")
            del net_g, n_spk, vc, hubert_model, tgt_sr
            hubert_model = net_g = n_spk = vc = hubert_model = tgt_sr = None
            if torch.cuda.is_available():
                torch.cuda.empty_cache()

            if_f0 = cpt.get("f0", 1)
            version = cpt.get("version", "v1")
            if version == "v1":
                if if_f0 == 1:
                    net_g = SynthesizerTrnMs256NSFsid(
                        *cpt["config"], is_half=config.is_half
                    )
                else:
                    net_g = SynthesizerTrnMs256NSFsid_nono(*cpt["config"])
            elif version == "v2":
                if if_f0 == 1:
                    net_g = SynthesizerTrnMs768NSFsid(
                        *cpt["config"], is_half=config.is_half
                    )
                else:
                    net_g = SynthesizerTrnMs768NSFsid_nono(*cpt["config"])
            del net_g, cpt
            if torch.cuda.is_available():
                torch.cuda.empty_cache()
            cpt = None
    person = weight_root
    cpt = torch.load(person, map_location="cpu")
    tgt_sr = cpt["config"][-1]
    cpt["config"][-3] = cpt["weight"]["emb_g.weight"].shape[0]
    if_f0 = cpt.get("f0", 1)

    version = cpt.get("version", "v1")
    if version == "v1":
        if if_f0 == 1:
            net_g = SynthesizerTrnMs256NSFsid(*cpt["config"], is_half=config.is_half)
        else:
            net_g = SynthesizerTrnMs256NSFsid_nono(*cpt["config"])
    elif version == "v2":
        if if_f0 == 1:
            net_g = SynthesizerTrnMs768NSFsid(*cpt["config"], is_half=config.is_half)
        else:
            net_g = SynthesizerTrnMs768NSFsid_nono(*cpt["config"])
    del net_g.enc_q
    print(net_g.load_state_dict(cpt["weight"], strict=False))
    net_g.eval().to(config.device)
    if config.is_half:
        net_g = net_g.half()
    else:
        net_g = net_g.float()
    vc = VC(tgt_sr, config)
    n_spk = cpt["config"][-3]
    



def infer_pipeline(
    f0up_key,
    filter_radius,
    index_rate,
    rms_mix_rate,
    protect,
    hop_length,
    f0method,
    audio_input_path,
    audio_output_path,
    model_path,
    index_path,
    split_audio,
    f0autotune,
    clean_audio,
    clean_strength,
    export_format,
<<<<<<< HEAD
    embedder_model,
=======
    upscale_audio,
>>>>>>> aa855c9a
):
    global tgt_sr, net_g, vc, cpt

    get_vc(model_path, 0)

    try:
        start_time = time.time()
        voice_conversion(
            sid=0,
            input_audio_path=audio_input_path,
            f0_up_key=f0up_key,
            f0_file=None,
            f0_method=f0method,
            file_index=index_path,
            index_rate=float(index_rate),
            rms_mix_rate=float(rms_mix_rate),
            protect=float(protect),
            hop_length=hop_length,
            output_path=audio_output_path,
            split_audio=split_audio,
            f0autotune=f0autotune,
            filter_radius=filter_radius,
            embedder_model=embedder_model,
        )

        if clean_audio == "True":
            cleaned_audio = remove_audio_noise(audio_output_path, clean_strength)
            if cleaned_audio is not None:
                sf.write(audio_output_path, cleaned_audio, tgt_sr, format="WAV")
        
        if upscale_audio == "True":
            upscale(audio_output_path, audio_output_path)

        output_path_format = audio_output_path.replace(
            ".wav", f".{export_format.lower()}"
        )
        audio_output_path = convert_audio_format(
            audio_output_path, output_path_format, export_format
        )

        end_time = time.time()
        elapsed_time = end_time - start_time
        print(
            f"Conversion completed. Output file: '{audio_output_path}' in {elapsed_time:.2f} seconds."
        )

    except Exception as error:
        print(f"Voice conversion failed: {error}")<|MERGE_RESOLUTION|>--- conflicted
+++ resolved
@@ -285,11 +285,8 @@
     clean_audio,
     clean_strength,
     export_format,
-<<<<<<< HEAD
     embedder_model,
-=======
     upscale_audio,
->>>>>>> aa855c9a
 ):
     global tgt_sr, net_g, vc, cpt
 
